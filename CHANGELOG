<<<<<<< HEAD
=======
== 0.1.4

* Added support for a two-legged authorization flow

>>>>>>> 6dd94179
== 0.1.3

* fixed issue with headers passed in as a Hash
* fixed incompatibilities with Ruby 1.8.6

== 0.1.2

* fixed bug with overzealous normalization

== 0.1.1

* fixed bug with missing StringIO require
* fixed issue with dependency on unreleased features of addressable

== 0.1.0

* initial release<|MERGE_RESOLUTION|>--- conflicted
+++ resolved
@@ -1,10 +1,7 @@
-<<<<<<< HEAD
-=======
 == 0.1.4
 
 * Added support for a two-legged authorization flow
 
->>>>>>> 6dd94179
 == 0.1.3
 
 * fixed issue with headers passed in as a Hash
